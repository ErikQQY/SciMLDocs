using SciMLDocs, Documenter, LibGit2, Pkg

# Make sure that plots don't throw a bunch of warnings / errors!
ENV["GKSwstype"] = "100"
using Plots

using DiffEqProblemLibrary, OrdinaryDiffEq

ODEProblemLibrary = DiffEqProblemLibrary.ODEProblemLibrary
ODEProblemLibrary.importodeproblems()

SDEProblemLibrary = DiffEqProblemLibrary.SDEProblemLibrary
SDEProblemLibrary.importsdeproblems()

DDEProblemLibrary = DiffEqProblemLibrary.DDEProblemLibrary
DDEProblemLibrary.importddeproblems()

DAEProblemLibrary = DiffEqProblemLibrary.DAEProblemLibrary
DAEProblemLibrary.importdaeproblems()

using DiffEqDevTools # Needed for tableaus
using DiffEqBase

# Ordering Matters!
docsmodules = [
<<<<<<< HEAD
              "Equation Solvers" => ["LinearSolve", "NonlinearSolve", "DiffEqDocs", "Integrals", "Optimization", "DiffEqJump"],
              "Partial Differential Equation Solvers" => ["MethodOfLines", "NeuralPDE", "NeuralOperators", 
                                                          "FEniCS", "DiffEqOperators"],
              "Modeling Tools" => ["ModelingToolkit", "ModelingToolkitStandardLibrary", "Catalyst", 
                                   "NBodySimulator", "ParameterizedFunctions"],
              "Inverse Problems" => ["DiffEqSensitivity", "DiffEqParamEstim"],
              "AbstractArray Libraries" => ["RecursiveArrayTools", "LabelledArrays", "MultiScaleArrays"],
              "Uncertainty Quantification" => ["PolyChaos"],
              "Simulation Analysis" => ["GlobalSensitivity"],
              "Symbolic Analysis" => ["SymbolicNumericIntegration"],
              "Interfaces" => ["SciMLBase", "SciMLOperators", "CommonSolve"],              
              "Numerical Utilities" => ["Surrogates", "ExponentialUtilities", "DiffEqNoiseProcess", 
                                        "PoissonRandom", "QuasiMonteCarlo", "DataInterpolations",
                                        "FFTW", "RuntimeGeneratedFunctions", "MuladdMacro",],
              "Machine Learning" => ["DiffEqFlux","DeepEquilibriumNetworks"],
              "Learning Resources" => [],
              "Developer Documentation" => ["SciMLStyle", "COLPRAC", "DiffEqDevDocs"],
=======
    "Equation Solvers" => ["LinearSolve", "NonlinearSolve", "DiffEqDocs", "Integrals",
                           "Optimization", "JumpProcesses"],
    "Partial Differential Equation Solvers" => ["MethodOfLines", "NeuralPDE",
                                                "NeuralOperators", "FEniCS",
                                                "DiffEqOperators"],
    "Modeling Tools" => ["ModelingToolkit", "ModelingToolkitStandardLibrary", "Catalyst",
        "NBodySimulator", "ParameterizedFunctions"],
    "Inverse Problems" => ["SciMLSensitivity", "DiffEqParamEstim", "DiffEqBayes"],
    "AbstractArray Libraries" => ["RecursiveArrayTools", "LabelledArrays", "MultiScaleArrays"],
    "Uncertainty Quantification" => ["PolyChaos"],
    "Simulation Analysis" => ["GlobalSensitivity"],
    "Symbolic Analysis" => ["StructuralIdentifiability", "SymbolicNumericIntegration"],
    "Interfaces" => ["SciMLBase", "SciMLOperators", "CommonSolve"],
    "Numerical Utilities" => ["Surrogates", "ExponentialUtilities", "DiffEqNoiseProcess",
        "PoissonRandom", "QuasiMonteCarlo", "DataInterpolations",
        "FFTW", "RuntimeGeneratedFunctions", "MuladdMacro",],
    "Machine Learning" => ["DiffEqFlux"],
    "Learning Resources" => [],
    "Developer Documentation" => ["SciMLStyle", "COLPRAC", "DiffEqDevDocs"],
>>>>>>> a4f51d7d
]

docspackage = ["DiffEqDocs", "DiffEqDevDocs"]
docspackagenames = Dict("DiffEqDocs" => "DifferentialEquations",
                        "DiffEqDevDocs" => "DiffEq Developer Documentation")

usereadme = ["FEniCS", "SciMLStyle", "COLPRAC",
    "DataInterpolations", "FFTW", "RuntimeGeneratedFunctions", "MuladdMacro",
    "SBMLToolkit", "CellMLToolkit"]

readmeurls = Dict(
    "FEniCS" => "https://github.com/SciML/FEniCS.jl",
    "SciMLStyle" => "https://github.com/SciML/SciMLStyle",
    "COLPRAC" => "https://github.com/SciML/ColPrac",
    "DataInterpolations" => "https://github.com/PumasAI/DataInterpolations.jl",
    "RuntimeGeneratedFunctions" => "https://github.com/SciML/RuntimeGeneratedFunctions.jl",
    "MuladdMacro" => "https://github.com/SciML/MuladdMacro.jl",
    "FFTW" => "https://github.com/JuliaMath/FFTW.jl",
    "SBMLToolkit" => "https://github.com/SciML/SBMLToolkit.jl",
    "CellMLToolkit" => "https://github.com/SciML/CellMLToolkit.jl"
)


catpagestarts = [
    Any["highlevels/equation_solvers.md"],
    Any["highlevels/partial_differential_equation_solvers.md"],
    Any["highlevels/modeling_tools.md"],
    Any["highlevels/inverse_problems.md"],
    Any["highlevels/abstractarray_libraries.md"],
    Any["highlevels/uncertainty_quantification.md"],
    Any["highlevels/simulation_analysis.md"],
    Any["highlevels/symbolic_analysis.md"],
    Any["highlevels/interfaces.md"],
    Any["highlevels/numerical_utilities.md"],
    Any["highlevels/machine_learning.md"],
    Any["highlevels/learning_resources.md"],
    Any["highlevels/developer_documentation.md"],
]

# Omitted for now:

# Interfaces => SciMLParameters
# Partial Differential Equation Solvers =>  HighDimPDE
# Simulation Analysis => MinimallyDisruptiveCurves
<<<<<<< HEAD
# Uncertainty Quantification => DiffEqUncertainty 
# Symbolic Analysis => StructuralIdentifiability 
# Machine Learning => ReservoirComputing
=======
# Uncertainty Quantification => DiffEqUncertainty
# Symbolic Analysis => StructuralIdentifiability
# Machine Learning => ReservoirComputing DeepEquilibriumNetworks
>>>>>>> a4f51d7d

fullpages = Any["The SciML Open Souce Software Ecosystem"=>"index.md"]
allmods = Vector{Any}()

function recursive_append(pages::AbstractArray{<:AbstractArray}, str)
    map(recursive_append, pages, str)
end

function recursive_append(pages::AbstractArray{<:Pair{String,Any}}, str)
    for i in eachindex(pages)
        if pages[i][2] isa AbstractArray
            pages[i] = pages[i][1] => recursive_append(pages[i][2], str)
        elseif pages[i][2] isa String
            pages[i] = pages[i][1] => joinpath(str, pages[i][2])
        end
    end
    pages
end

function recursive_append(pages::AbstractArray{<:String}, str)
    for i in eachindex(pages)
        pages[i] = joinpath(str, pages[i])
    end
    pages
end

function recursive_append(pages::AbstractArray{<:Pair{String,String}}, str)
    for i in eachindex(pages)
        pages[i] = pages[i][1] => joinpath(str, pages[i][2])
    end
    pages
end

function recursive_append(pages::AbstractArray{<:Any}, str)
    for i in eachindex(pages)
        if pages[i] isa Pair && pages[i][2] isa String
            pages[i] = pages[i][1] => joinpath(str, pages[i][2])
        elseif pages[i] isa Pair && pages[i][2] isa AbstractArray
            pages[i] = pages[i][1] => recursive_append(pages[i][2], str)
        elseif pages[i] isa String
            pages[i] = joinpath(str, pages[i])
        else
            error("wait what?")
        end
    end
    pages
end

for (i, cat) in enumerate(docsmodules)
    global catpage
    catpage = catpagestarts[i]

    for mod in cat[2]
        if mod in usereadme
            dir = joinpath(pkgdir(SciMLDocs), "docs", "src", "modules", mod)
            mkdir(dir)
            mkdir(mod)
            LibGit2.clone(readmeurls[mod], mod)
            cp(joinpath(mod, "README.md"), joinpath(dir, "index.md"), force=true)
            push!(catpage, mod => Any[joinpath("modules", mod, "index.md")])
        elseif mod in docspackage
            dir = joinpath(pkgdir(SciMLDocs), "docs", "src", "modules", mod)
            mkdir(dir)
            mkdir(mod)
            LibGit2.clone("https://github.com/SciML/$mod.jl", mod)

            cp(joinpath(mod, "docs", "pages.jl"), dir, force=true)
            include(joinpath(pwd(), mod, "docs", "pages.jl"))

            cp(joinpath(mod, "docs", "src"), dir, force=true)
            @show readdir(dir)
            push!(catpage, docspackagenames[mod] => recursive_append(pages, joinpath("modules", mod)))
        else
            ex = quote
                using $(Symbol(mod))
                cp(joinpath(pkgdir($(Symbol(mod))), "docs", "src"), joinpath(pkgdir(SciMLDocs), "docs", "src", "modules", $mod), force=true)
                include(joinpath(pkgdir($(Symbol(mod))), "docs", "pages.jl"))
                push!(allmods, $(Symbol(mod)))
                push!(catpage, $mod => recursive_append(pages, joinpath("modules", $mod)))
            end
            @eval $ex
        end
    end
    push!(fullpages, cat[1] => catpage)
end

@show fullpages

append!(allmods, [Plots, DiffEqBase, DiffEqDevTools, DiffEqProblemLibrary, ODEProblemLibrary,
                  SDEProblemLibrary, DDEProblemLibrary, DAEProblemLibrary, OrdinaryDiffEq])

mathengine = MathJax3(Dict(
    :loader => Dict("load" => ["[tex]/require", "[tex]/mathtools"]),
    :tex => Dict(
        "inlineMath" => [["\$", "\$"], ["\\(", "\\)"]],
        "packages" => ["base", "ams", "autoload", "mathtools", "require"],
    ),
))

makedocs(
    sitename="SciML",
    authors="The SciML Open Source Software Organization Contributors",
    modules=identity.(allmods),
    clean=true, doctest=false,
    format=Documenter.HTML(analytics="UA-90474609-3",
        assets=["assets/favicon.ico"],
        mathengine=mathengine,
        canonical="https://docs.sciml.ai/stable/"),
    pages=fullpages
)

deploydocs(;
    repo="github.com/SciML/SciMLDocs",
    devbranch="main"
)<|MERGE_RESOLUTION|>--- conflicted
+++ resolved
@@ -23,25 +23,6 @@
 
 # Ordering Matters!
 docsmodules = [
-<<<<<<< HEAD
-              "Equation Solvers" => ["LinearSolve", "NonlinearSolve", "DiffEqDocs", "Integrals", "Optimization", "DiffEqJump"],
-              "Partial Differential Equation Solvers" => ["MethodOfLines", "NeuralPDE", "NeuralOperators", 
-                                                          "FEniCS", "DiffEqOperators"],
-              "Modeling Tools" => ["ModelingToolkit", "ModelingToolkitStandardLibrary", "Catalyst", 
-                                   "NBodySimulator", "ParameterizedFunctions"],
-              "Inverse Problems" => ["DiffEqSensitivity", "DiffEqParamEstim"],
-              "AbstractArray Libraries" => ["RecursiveArrayTools", "LabelledArrays", "MultiScaleArrays"],
-              "Uncertainty Quantification" => ["PolyChaos"],
-              "Simulation Analysis" => ["GlobalSensitivity"],
-              "Symbolic Analysis" => ["SymbolicNumericIntegration"],
-              "Interfaces" => ["SciMLBase", "SciMLOperators", "CommonSolve"],              
-              "Numerical Utilities" => ["Surrogates", "ExponentialUtilities", "DiffEqNoiseProcess", 
-                                        "PoissonRandom", "QuasiMonteCarlo", "DataInterpolations",
-                                        "FFTW", "RuntimeGeneratedFunctions", "MuladdMacro",],
-              "Machine Learning" => ["DiffEqFlux","DeepEquilibriumNetworks"],
-              "Learning Resources" => [],
-              "Developer Documentation" => ["SciMLStyle", "COLPRAC", "DiffEqDevDocs"],
-=======
     "Equation Solvers" => ["LinearSolve", "NonlinearSolve", "DiffEqDocs", "Integrals",
                            "Optimization", "JumpProcesses"],
     "Partial Differential Equation Solvers" => ["MethodOfLines", "NeuralPDE",
@@ -58,10 +39,9 @@
     "Numerical Utilities" => ["Surrogates", "ExponentialUtilities", "DiffEqNoiseProcess",
         "PoissonRandom", "QuasiMonteCarlo", "DataInterpolations",
         "FFTW", "RuntimeGeneratedFunctions", "MuladdMacro",],
-    "Machine Learning" => ["DiffEqFlux"],
+    "Machine Learning" => ["DiffEqFlux","DeepEquilibriumNetworks"],
     "Learning Resources" => [],
     "Developer Documentation" => ["SciMLStyle", "COLPRAC", "DiffEqDevDocs"],
->>>>>>> a4f51d7d
 ]
 
 docspackage = ["DiffEqDocs", "DiffEqDevDocs"]
@@ -106,15 +86,8 @@
 # Interfaces => SciMLParameters
 # Partial Differential Equation Solvers =>  HighDimPDE
 # Simulation Analysis => MinimallyDisruptiveCurves
-<<<<<<< HEAD
 # Uncertainty Quantification => DiffEqUncertainty 
-# Symbolic Analysis => StructuralIdentifiability 
 # Machine Learning => ReservoirComputing
-=======
-# Uncertainty Quantification => DiffEqUncertainty
-# Symbolic Analysis => StructuralIdentifiability
-# Machine Learning => ReservoirComputing DeepEquilibriumNetworks
->>>>>>> a4f51d7d
 
 fullpages = Any["The SciML Open Souce Software Ecosystem"=>"index.md"]
 allmods = Vector{Any}()
